#![allow(unused)]
extern crate mercury_home_protocol;

extern crate multihash;
extern crate multiaddr;

extern crate tokio_stdin_stdout;
extern crate tokio_core;
extern crate tokio_io;
extern crate futures;

use mercury_home_protocol::*;

use super::*;
use ::net::*;

use std::cell::RefCell;
use std::rc::Rc;
use std::collections::HashMap;
use std::io::{BufRead, Read, Write, stdin};

use multihash::{encode, Hash};
use multiaddr::{Multiaddr, ToMultiaddr};

use tokio_core::reactor;
use tokio_core::net::TcpStream;
use tokio_io::{AsyncRead, AsyncWrite};

use futures::sync::mpsc;
use futures::{future, Async, sync, Future, IntoFuture, Sink, Stream};

pub fn generate_hash( base : &str) -> Vec<u8> {
    encode(Hash::SHA2256, base.as_bytes()).unwrap()
}

pub fn generate_hash_from_vec( base : Vec<u8>) -> Vec<u8> {
    encode(Hash::SHA2256, &base).unwrap()
}

pub struct TestSetup{
    pub homeprofile: Profile,
    pub homeprofileid: ProfileId,
    pub homesigner: Rc<Signer>,
    pub homeaddr: String,
    pub homemultiaddr: Multiaddr,
    pub home: Rc< RefCell< MyDummyHome > >,
    pub user: Profile,
    pub userid: ProfileId,
    pub usersinger: Rc<Signer>,
    pub userownprofile : OwnProfile, 
    pub profilegate: ProfileGatewayImpl,
}

impl TestSetup{
    pub fn setup()-> Self {
        let homesigner = Rc::new(Signo::new("homesigner"));
        let homeaddr = String::from("/ip4/127.0.0.1/udp/9876");
        let homemultiaddr = homeaddr.to_multiaddr().unwrap();
        let homeprofileid =  ProfileId(generate_hash("home"));
        let homeprof = Profile::new_home(ProfileId(generate_hash("home")), homesigner.pub_key().clone(), homemultiaddr.clone());

        let usersigner = Rc::new(Signo::new("Deusz"));
        let userid = ProfileId( generate_hash_from_vec( usersigner.pub_key().0.clone() ) );
        let user = make_own_persona_profile(&usersigner.pub_key().clone());
        let userownprofile = create_ownprofile(user.clone());

        let mut dht = ProfileStore::new();
        dht.insert(homeprofileid.clone(), homeprof.clone());
        let mut home_storage = Rc::new( RefCell::new(dht) );
        let mut store_rc = Rc::clone(&home_storage);
        let homeprof = Profile::new_home(homeprofileid.clone(), homesigner.pub_key().clone(), homemultiaddr.clone());
        let mut home = Rc::new( RefCell::new( MyDummyHome::new( homeprof.clone() , home_storage ) ) );
        let homerc = Rc::clone(&home);

        let profilegateway = ProfileGatewayImpl{
            signer:         usersigner.clone(),
            profile_repo:   store_rc,
            home_connector: Rc::new( dummy::DummyConnector::new_with_home( home ) ),
        };

        Self{
            homeprofile: homeprof,
            homeprofileid: homeprofileid,
            homesigner: homesigner,
            homeaddr: homeaddr,
            homemultiaddr: homemultiaddr,
            home: homerc,
            user: user,
            userid: userid,
            usersinger: usersigner,
            userownprofile: userownprofile,
            profilegate: profilegateway,
        }
    }
}


pub fn create_ownprofile(p : Profile)->OwnProfile{
    OwnProfile::new(&p, &[])
}

pub fn make_own_persona_profile(pubkey : &PublicKey)->Profile{
    let id = generate_hash_from_vec(pubkey.0.clone());
    let empty = vec![];
    let homes = vec![];
    Profile::new(
        &ProfileId(id), 
        &pubkey,
        &[ProfileFacet::Persona( PersonaFacet{ homes : homes , data : empty } )] 
    )
}

pub fn make_home_profile(addr : &str, pubkey : &PublicKey)->Profile{
    let homeaddr = addr.to_multiaddr().unwrap();
    let home_hash = generate_hash_from_vec(pubkey.0.clone());
    let empty = vec![];
    let homevec = vec![homeaddr];
    Profile::new(
        &ProfileId(home_hash), 
        &pubkey,
        &[ProfileFacet::Home( HomeFacet{ addrs : homevec , data : empty } ) ] 
    )
}
#[derive(PartialEq, Eq, Clone, Debug)]
pub struct Signo{
    prof_id : ProfileId,
    pubkey : PublicKey,
    privkey : Vec<u8>,
}

impl Signo{
    pub fn new( whatever : &str)->Self{
        Signo{
            prof_id : ProfileId( generate_hash_from_vec( generate_hash(whatever) ) ),
            pubkey : PublicKey( generate_hash(whatever) ),
            privkey : generate_hash(whatever),
        }
    }
}

impl Signer for Signo{
    fn prof_id(&self) -> &ProfileId{
        &self.prof_id
    }
    fn pub_key(&self) -> &PublicKey{
        &self.pubkey
    }
    fn sign(&self, data: &[u8]) -> Signature{
        let mut sig = String::new();
        sig.push_str( std::str::from_utf8(&data).unwrap() );
        sig.push_str( std::str::from_utf8(&self.privkey).unwrap() );
        Signature( sig.into_bytes() )
    }
}
<<<<<<< HEAD
=======
#[derive(PartialEq, Eq, Clone, Debug)]
pub struct DummyHomeConnector{
    pub home : DummyHome,
}
impl DummyHomeConnector{
    fn dconnect(&self){
        unimplemented!();
    }
}
impl HomeConnector for DummyHomeConnector{
    fn connect(&self, home_profile: &Profile, signer: Rc<Signer>) ->
        Box< Future<Item=Rc<RefCell<Home>>, Error=ErrorToBeSpecified> >{
            println!("connect");
            unimplemented!();
            //Box::new(futures::future::ok(Rc::new(&self.home)))
        }
}
#[derive(PartialEq, Eq, Clone, Debug)]
pub struct DummyHome {
    pub signer : Signo,
    pub ping_reply: String,
}

impl DummyHome {
    pub fn new(ping_reply: &str) -> DummyHome {
        DummyHome {
            signer: Signo::new("Mockarony"),
            ping_reply: String::from(ping_reply),
        }
    }
}

impl Future for DummyHome{
    type Item = DummyHome;
    type Error =ErrorToBeSpecified;
    fn poll(
        &mut self
    ) -> Result<Async<Self::Item>, Self::Error>{
        println!("poll");
        unimplemented!();
    }
}
impl PeerContext for DummyHome {
    fn my_signer(&self) -> &Signer {
        &self.signer
    }
    fn peer(&self) -> Option<Profile>{
        println!("peer");
        None
    }
    fn peer_pubkey(&self) -> Option<PublicKey>{
        println!("peer_pubkey");
        None
    }
}

impl ProfileRepo for DummyHome{
    fn list(&self, /* TODO what filter criteria should we have here? */ ) ->
        HomeStream<Profile, String>{
            println!("list");
            unimplemented!()
        }

    fn load(&self, id: &ProfileId) ->
        Box< Future<Item=Profile, Error=ErrorToBeSpecified> >{
            println!("load: {:?}" , id );
            unimplemented!()
        }

    // NOTE should be more efficient than load(id) because URL is supposed to contain hints for resolution
    fn resolve(&self, url: &str) ->
        Box< Future<Item=Profile, Error=ErrorToBeSpecified> >{
            println!("resolve");
            unimplemented!()
        }

    // TODO notifications on profile updates should be possible
}

impl Home for DummyHome{
    // NOTE because we support multihash, the id cannot be guessed from the public key
    fn claim(&self, profile: ProfileId) ->
        Box< Future<Item=OwnProfile, Error=ErrorToBeSpecified> >{
            println!("claim");
            unimplemented!()
        }

    // TODO consider how to enforce overwriting the original ownprofile with the modified one
    //      with the pairing proof, especially the error case
    fn register(&mut self, own_prof: OwnProfile, invite: Option<HomeInvitation>) ->
        Box< Future<Item=OwnProfile, Error=(OwnProfile,ErrorToBeSpecified)> >{
            println!("register: {:?}", own_prof.profile.id);
            unimplemented!()
        }

    // NOTE this closes all previous sessions of the same profile
    fn login(&self, profile: ProfileId) ->
        Box< Future<Item=Box<HomeSession>, Error=ErrorToBeSpecified> >{
            println!("login: {:?}", profile);
            unimplemented!()
        }


    // NOTE acceptor must have this server as its home
    // NOTE empty result, acceptor will connect initiator's home and call pair_response to send PairingResponse event
    fn pair_request(&self, half_proof: RelationHalfProof) ->
        Box< Future<Item=(), Error=ErrorToBeSpecified> >{
            println!("pair_request");
            unimplemented!()
        }

    fn pair_response(&self, rel: RelationProof) ->
        Box< Future<Item=(), Error=ErrorToBeSpecified> >{
            println!("pair_response");
            unimplemented!()
        }

    fn call(&self, rel: RelationProof, app: ApplicationId, init_payload: AppMessageFrame,
            to_caller: Option<AppMsgSink>) ->
        Box< Future<Item=Option<AppMsgSink>, Error=ErrorToBeSpecified> >{
            println!("call");
            unimplemented!()
        }

// TODO consider how to do this in a later milestone
//    fn presence(&self, rel: Relation, app: ApplicationId) ->
//        Box< Future<Item=Option<AppMessageFrame>, Error=ErrorToBeSpecified> >;
}
>>>>>>> c30ce366

pub fn dummy_half_proof(rtype: &str)->RelationHalfProof{
    RelationHalfProof{
        relation_type:  String::from(rtype),
        my_id:          ProfileId("my_id".as_bytes().to_owned()),
        my_sign:        Signature("my_sign".as_bytes().to_owned()),
        peer_id:        ProfileId("peer_id".as_bytes().to_owned()),
    }
}

pub fn dummy_relation_proof()->RelationProof {
    RelationProof::new()
}

pub fn dummy_relation(rtype: &str)->Relation{
    Relation::new(
        &make_own_persona_profile(
            &PublicKey("dummy_relation_profile_id".as_bytes().to_owned()) 
        ),
        &dummy_relation_proof()
    )
}
 
#[derive(Debug)]
pub struct ProfileStore{
    content : HashMap<ProfileId, Profile>,
}

impl ProfileStore{
    pub fn new() -> Self {
        ProfileStore{
            content : HashMap::new(),
        }
    }
}

impl ProfileStore{
    pub fn insert(&mut self, id : ProfileId, profile : Profile) -> Option<Profile>{
        println!("ProfileStore.add {:?}", id.0);
        self.content.insert(id, profile)
    }

    pub fn get( &self, id : ProfileId ) -> Option<&Profile>{
        self.content.get(&id)
    }
}

impl ProfileRepo for ProfileStore{
    fn list(&self, /* TODO what filter criteria should we have here? */ ) ->
    HomeStream<Profile, String>{
        println!("ProfileStore.list");
        let (send, recv) = futures::sync::mpsc::channel(0);
        recv
    }

    fn load(&self, id: &ProfileId) ->
    Box< Future<Item=Profile, Error=ErrorToBeSpecified> >{
        println!("ProfileStore.load {:?}", id.0);
        //println!("\nProfileStoreContent:::: {:?}", &self.content);
        let prof = self.content.get(&id);
        match prof {
            Some(profile) => {println!("ProfileStore.load.success{:?}", prof);Box::new( future::ok(profile.to_owned()) )},
            None => {println!("ProfileStore.load.fail"); Box::new( future::err(ErrorToBeSpecified::TODO(String::from("ProfileStore/ProfileRepo.load "))) )},
        }
    }

    fn resolve(&self, url: &str) ->
    Box< Future<Item=Profile, Error=ErrorToBeSpecified> >{
        println!("ProfileStore.resolve");
        Box::new( future::err(ErrorToBeSpecified::TODO(String::from("ProfileStore/ProfileRepo.resolve "))) )
    }

}

pub struct MyDummyHome{
    pub home_profile   : Profile, 
    pub local_prof_store : HashMap<ProfileId, Vec<u8>>,
    pub storage_layer : Rc<RefCell<ProfileStore>>,
    pub events : HashMap<ProfileId, Vec<ProfileEvent>>,
}

impl MyDummyHome{
    pub fn new(profile : Profile, dht : Rc<RefCell<ProfileStore>>) -> Self {
        println!("MyDummyHome.new");
        MyDummyHome{
            home_profile : profile,
            local_prof_store : HashMap::new(),
            storage_layer : dht,
            events : HashMap::new()
        }
    }
    
    pub fn insert(&mut self, id : ProfileId, profile : Profile)->Option<Profile>{
        println!("MyDummyHome.insert");
        self.storage_layer.borrow_mut().insert(id, profile)
    }
}

impl ProfileRepo for MyDummyHome{
    fn list(&self, /* TODO what filter criteria should we have here? */ ) ->
    HomeStream<Profile, String>{
        println!("MyDummyHome.list");
        let (send, recv) = futures::sync::mpsc::channel(0);
        recv
    }

    fn load(&self, id: &ProfileId) ->
    Box< Future<Item=Profile, Error=ErrorToBeSpecified> >{
        println!("MyDummyHome.load");
        let pr = self.storage_layer.borrow();
        let prof = pr.get(id.to_owned());
        //println!("MyDummyHome.storage_layer.content::::{:?}", &self.storage_layer.borrow().content);
        match prof {
            Some(profile) => Box::new( future::ok(profile.to_owned()) ),
            None => Box::new( future::err(ErrorToBeSpecified::TODO(String::from("MyDummyHome.load "))) ),
        }
    }

    fn resolve(&self, url: &str) ->
    Box< Future<Item=Profile, Error=ErrorToBeSpecified> >{
        println!("MyDummyHome.resolve");
        Box::new( future::err(ErrorToBeSpecified::TODO(String::from("MyDummyHome.resolve "))) )
    }
 
}

impl Home for MyDummyHome
{
    // NOTE because we support multihash, the id cannot be guessed from the public key
    fn claim(&self, profile: ProfileId) ->
    Box< Future<Item=OwnProfile, Error=ErrorToBeSpecified> >{
        println!("MyDummyHome.claim");
        match self.storage_layer.borrow().get(profile.clone()){
            Some(own) => {
                match self.local_prof_store.get(&profile){
                        Some(privdata) => Box::new( future::ok( OwnProfile::new( own, privdata ) ) ),
                        None => Box::new( future::ok( OwnProfile::new( own, &Vec::new()) ) )
                }
            },
            None => Box::new( future::err( ErrorToBeSpecified::TODO( String::from( "MyDummyHome.claim" ) ) ) )
        }
    }

    // TODO consider how to enforce overwriting the original ownprofile with the modified one
    //      with the pairing proof, especially the error case
    fn register(&mut self, mut own_prof: OwnProfile, invite: Option<HomeInvitation>) ->
    Box< Future<Item=OwnProfile, Error=(OwnProfile,ErrorToBeSpecified)> >{
        //make some relation magic
        //match own_prof.profile.facets[0].homes.append(dummy_relation(self.home_id));
        println!("MyDummyHome.register {:?}", own_prof);

        let id = own_prof.profile.id.clone();
        let profile = own_prof.profile.clone();
        let mut own_profile = own_prof.clone();
        let mut storing = false;
        for mut facet in own_profile.profile.facets.iter_mut(){
            match facet {
                &mut ProfileFacet::Persona(ref mut persona) => {

                    let relation_proof = RelationProof::register_relation(
                        &profile.id, &Signature(profile.pub_key.0.clone()), &self.home_profile.id, &Signature(self.home_profile.pub_key.0.clone())
                        );
                    
                    persona.homes.append( &mut vec!(relation_proof ) );
                    storing = true;
                },
                _ => {
                    return Box::new( future::err( (own_prof.clone(), 
                    ErrorToBeSpecified::TODO(String::from("MyDummyHome.register fails at finding Persona Facet on given profile "))) ) );
                },
            };
        };

        let mut ret : Box< Future<Item=OwnProfile, Error=(OwnProfile,ErrorToBeSpecified)> > = Box::new( future::err( (own_prof.clone(), ErrorToBeSpecified::TODO(String::from("MyDummyHome.register had unknown error "))) ) );
        
        if storing{
            let ins = self.insert( id.clone(), own_profile.profile.clone() );
            match ins{
                Some(updated) => {
                    ret = Box::new( future::err( (own_prof.clone(), ErrorToBeSpecified::TODO(String::from("MyDummyHome.register already had given profile stored "))) ) );
                },
                None => {
                    println!("MyDummyHome.register.success");
                    self.local_prof_store.insert(id, own_profile.priv_data.clone());
                    ret = Box::new(future::ok(own_profile.clone()));
                },
            }
        }
        println!("register.ret.own_profile {:?} ", own_profile);
        ret
        //own_prof.priv_data = Vec::from("potato");
    }

    // NOTE this closes all previous sessions of the same profile
    fn login(&self, profile: ProfileId) ->
    Box< Future< Item=Box< HomeSession >, Error=ErrorToBeSpecified > >{
        println!("MyDummyHome.login");
        let session = Box::new(HomeSessionDummy::new( profile ,Rc::clone(&self.storage_layer) )) as Box<HomeSession>;
        Box::new( future::ok( session ) )
        //Box::new( future::err(ErrorToBeSpecified::TODO(String::from("MyDummyHome.login "))) )

    } 


    // NOTE acceptor must have this server as its home
    // NOTE empty result, acceptor will connect initiator's home and call pair_response to send PairingResponse event
    fn pair_request(&self, half_proof: RelationHalfProof) ->
    Box< Future<Item=(), Error=ErrorToBeSpecified> >{
        Box::new( future::err(ErrorToBeSpecified::TODO(String::from("MyDummyHome.pair_request "))) )
    }

    fn pair_response(&self, rel: RelationProof) ->
    Box< Future<Item=(), Error=ErrorToBeSpecified> >{
        Box::new( future::err(ErrorToBeSpecified::TODO(String::from("MyDummyHome.pair_response "))) )
    }

    fn call(&self, rel: RelationProof, app: ApplicationId, init_payload: AppMessageFrame,
            to_caller: Option<AppMsgSink>) ->
        Box< Future<Item=Option<AppMsgSink>, Error=ErrorToBeSpecified> >{
        Box::new( future::err(ErrorToBeSpecified::TODO(String::from("MyDummyHome.call "))) )
    }

// TODO consider how to do this in a later milestone
//    fn presence(&self, rel: Relation, app: ApplicationId) ->
//        Box< Future<Item=Option<AppMessageFrame>, Error=ErrorToBeSpecified> >;
}
 
pub struct DummyConnector{
    home : Rc<RefCell<Home>>
}
impl DummyConnector{
    // pub fn new()->Self{
    //     Self{home: Rc::new(MyDummyHome::new())}
    // }

    pub fn new_with_home(home : Rc<RefCell<Home>>)->Self{
        println!("DummyConnector.new_with_home");
        Self{home: home}
    }
}
impl HomeConnector for DummyConnector{
    /// Initiate a permanent connection to the home server defined by `home_profile`, or return an
    /// existing, live `Home` immediately.
    /// `home_profile` must have a HomeFacet with at least an address filled in.
    /// `signer` belongs to me.
    fn connect(&self, home_profile: &Profile, signer: Rc<Signer>) ->
        Box< Future<Item=Rc<RefCell<Home>>, Error=ErrorToBeSpecified> >{
            println!("DummyConnector.connect");
            Box::new( future::ok( Rc::clone( &self.home ) ) )
    }
}

#[derive(Debug)]
pub struct HomeSessionDummy
{
    prof : ProfileId,
    repo : Rc<RefCell<ProfileStore>>
}


impl HomeSessionDummy
{
    pub fn new( prof : ProfileId, repo : Rc<RefCell<ProfileStore>> ) -> Self{ 
        println!("HomeSessionDummy.new");
        Self{ prof : prof, repo : repo } 
    }
}


impl HomeSession for HomeSessionDummy
{
    fn update(&self, own_prof: &OwnProfile) ->
        Box< Future<Item=(), Error=ErrorToBeSpecified> >
    {
        println!("HomeSessionDummy.update");
        Box::new( future::err(ErrorToBeSpecified::TODO(String::from("HomeSessionDummy.update "))) )
    }

    // NOTE newhome is a profile that contains at least one HomeFacet different than this home
    // TODO is the ID of the new home enough here or do we need the whole profile?
    fn unregister(&self, newhome: Option<Profile>) ->
        Box< Future<Item=(), Error=ErrorToBeSpecified> >
    {
        // TODO close/drop session connection after successful unregister()
        println!("HomeSessionDummy.unregister");
        Box::new( future::err(ErrorToBeSpecified::TODO(String::from("HomeSessionDummy.unregister "))) )
    }


    fn events(&self) -> Box< HomeStream<ProfileEvent, String> >
    {
        println!("HomeSessionDummy.events");
        let (sender, receiver) = sync::mpsc::channel(0);
        Box::new(receiver)
    }

    // TODO add argument in a later milestone, presence: Option<AppMessageFrame>) ->
    fn checkin_app(&self, app: &ApplicationId) ->
        Box< HomeStream<Call, String> >
    {
        println!("HomeSessionDummy.checkin_app");
        let (sender, receiver) = sync::mpsc::channel(0);
        Box::new(receiver)
    }

    // TODO remove this after testing
    fn ping(&self, txt: &str) ->
        Box< Future<Item=String, Error=ErrorToBeSpecified> >
    {
        println!("Ping received `{}`, sending it back", txt);
        Box::new( future::ok( txt.to_owned() ) )
    }
}

fn main(){
    // let dummy = MyDummyHome::new();
}<|MERGE_RESOLUTION|>--- conflicted
+++ resolved
@@ -152,137 +152,6 @@
         Signature( sig.into_bytes() )
     }
 }
-<<<<<<< HEAD
-=======
-#[derive(PartialEq, Eq, Clone, Debug)]
-pub struct DummyHomeConnector{
-    pub home : DummyHome,
-}
-impl DummyHomeConnector{
-    fn dconnect(&self){
-        unimplemented!();
-    }
-}
-impl HomeConnector for DummyHomeConnector{
-    fn connect(&self, home_profile: &Profile, signer: Rc<Signer>) ->
-        Box< Future<Item=Rc<RefCell<Home>>, Error=ErrorToBeSpecified> >{
-            println!("connect");
-            unimplemented!();
-            //Box::new(futures::future::ok(Rc::new(&self.home)))
-        }
-}
-#[derive(PartialEq, Eq, Clone, Debug)]
-pub struct DummyHome {
-    pub signer : Signo,
-    pub ping_reply: String,
-}
-
-impl DummyHome {
-    pub fn new(ping_reply: &str) -> DummyHome {
-        DummyHome {
-            signer: Signo::new("Mockarony"),
-            ping_reply: String::from(ping_reply),
-        }
-    }
-}
-
-impl Future for DummyHome{
-    type Item = DummyHome;
-    type Error =ErrorToBeSpecified;
-    fn poll(
-        &mut self
-    ) -> Result<Async<Self::Item>, Self::Error>{
-        println!("poll");
-        unimplemented!();
-    }
-}
-impl PeerContext for DummyHome {
-    fn my_signer(&self) -> &Signer {
-        &self.signer
-    }
-    fn peer(&self) -> Option<Profile>{
-        println!("peer");
-        None
-    }
-    fn peer_pubkey(&self) -> Option<PublicKey>{
-        println!("peer_pubkey");
-        None
-    }
-}
-
-impl ProfileRepo for DummyHome{
-    fn list(&self, /* TODO what filter criteria should we have here? */ ) ->
-        HomeStream<Profile, String>{
-            println!("list");
-            unimplemented!()
-        }
-
-    fn load(&self, id: &ProfileId) ->
-        Box< Future<Item=Profile, Error=ErrorToBeSpecified> >{
-            println!("load: {:?}" , id );
-            unimplemented!()
-        }
-
-    // NOTE should be more efficient than load(id) because URL is supposed to contain hints for resolution
-    fn resolve(&self, url: &str) ->
-        Box< Future<Item=Profile, Error=ErrorToBeSpecified> >{
-            println!("resolve");
-            unimplemented!()
-        }
-
-    // TODO notifications on profile updates should be possible
-}
-
-impl Home for DummyHome{
-    // NOTE because we support multihash, the id cannot be guessed from the public key
-    fn claim(&self, profile: ProfileId) ->
-        Box< Future<Item=OwnProfile, Error=ErrorToBeSpecified> >{
-            println!("claim");
-            unimplemented!()
-        }
-
-    // TODO consider how to enforce overwriting the original ownprofile with the modified one
-    //      with the pairing proof, especially the error case
-    fn register(&mut self, own_prof: OwnProfile, invite: Option<HomeInvitation>) ->
-        Box< Future<Item=OwnProfile, Error=(OwnProfile,ErrorToBeSpecified)> >{
-            println!("register: {:?}", own_prof.profile.id);
-            unimplemented!()
-        }
-
-    // NOTE this closes all previous sessions of the same profile
-    fn login(&self, profile: ProfileId) ->
-        Box< Future<Item=Box<HomeSession>, Error=ErrorToBeSpecified> >{
-            println!("login: {:?}", profile);
-            unimplemented!()
-        }
-
-
-    // NOTE acceptor must have this server as its home
-    // NOTE empty result, acceptor will connect initiator's home and call pair_response to send PairingResponse event
-    fn pair_request(&self, half_proof: RelationHalfProof) ->
-        Box< Future<Item=(), Error=ErrorToBeSpecified> >{
-            println!("pair_request");
-            unimplemented!()
-        }
-
-    fn pair_response(&self, rel: RelationProof) ->
-        Box< Future<Item=(), Error=ErrorToBeSpecified> >{
-            println!("pair_response");
-            unimplemented!()
-        }
-
-    fn call(&self, rel: RelationProof, app: ApplicationId, init_payload: AppMessageFrame,
-            to_caller: Option<AppMsgSink>) ->
-        Box< Future<Item=Option<AppMsgSink>, Error=ErrorToBeSpecified> >{
-            println!("call");
-            unimplemented!()
-        }
-
-// TODO consider how to do this in a later milestone
-//    fn presence(&self, rel: Relation, app: ApplicationId) ->
-//        Box< Future<Item=Option<AppMessageFrame>, Error=ErrorToBeSpecified> >;
-}
->>>>>>> c30ce366
 
 pub fn dummy_half_proof(rtype: &str)->RelationHalfProof{
     RelationHalfProof{
