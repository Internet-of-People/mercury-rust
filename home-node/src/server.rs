--- conflicted
+++ resolved
@@ -3,20 +3,12 @@
 use std::error::Error;
 use std::time::Duration;
 
-use bincode::serialize;
-use futures::{future, sync, Future, Sink};
+use futures::{future, stream, sync, Future, Sink};
 use futures::sync::{mpsc, oneshot};
-use futures::stream;
 use tokio_core::reactor::{self, Timeout};
 
-<<<<<<< HEAD
-use mercury_home_protocol::*;
-use mercury_storage::{async::KeyValueStore, error::StorageError};
-=======
 use mercury_home_protocol::{crypto::*, *};
-use mercury_storage::async::{KeyValueStore, imp::InMemoryStore};
-use mercury_storage::error::StorageError;
->>>>>>> f3ad33e2
+use mercury_storage::{async::KeyValueStore, async::imp::InMemoryStore, error::StorageError};
 
 
 
@@ -302,7 +294,7 @@
     fn pair_request(&self, half_proof: RelationHalfProof) ->
         Box< Future<Item=(), Error=ErrorToBeSpecified> >
     {
-        if half_proof.my_id != *self.context.peer_id()
+        if half_proof.signer_id != *self.context.peer_id()
             { return Box::new( future::err( ErrorToBeSpecified::TODO( "Pair_request() access denied: you authenticated with a different profile".to_owned() ) ) ) }
 
         // TODO validate halfproof signature
@@ -328,7 +320,7 @@
         let to_profile = match relation.peer_id( self.context.peer_id() )
         {
             Ok(profile_id) => profile_id.to_owned(),
-            Err(e) => return Box::new( future::err( ErrorToBeSpecified::TODO(e) ) )
+            Err(e) => return Box::new( future::err(e) )
         };
         self.push_event( to_profile, ProfileEvent::PairingResponse(relation) )
     }
@@ -342,7 +334,7 @@
         let to_profile = match call_req.relation.peer_id( self.context.peer_id() )
         {
             Ok(profile_id) => profile_id.to_owned(),
-            Err(e) => return Box::new( future::err( ErrorToBeSpecified::TODO(e) ) )
+            Err(e) => return Box::new( future::err(e) )
         };
 
         let (send, recv) = oneshot::channel();
