--- conflicted
+++ resolved
@@ -530,16 +530,12 @@
         // TODO force close/drop session connection after successful unregister().
         //      Ideally self would be consumed here, but that'd require binding to self: Box<Self> or Rc<Self> to compile within a trait.
 
-<<<<<<< HEAD
-        Box::new( future::err(ErrorKind::ProfileDeregistered.into()) )
-=======
         let local_fut = self.server.hosted_profile_db.borrow_mut().clear_local( profile_id.clone().into() );
         let unreg_fut = self.server.public_profile_dht.borrow_mut().clear_local(profile_id)
             .and_then( |_| local_fut )
-            .map_err( |e| ErrorToBeSpecified::TODO( e.description().to_owned() ) );
+            .map_err( |e| e.context(ErrorKind::UnregisterFailed).into());
 
         Box::new(unreg_fut)
->>>>>>> ead01658
     }
 
 
