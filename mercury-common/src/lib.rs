#![allow(unused)]
extern crate capnp;
extern crate futures;
extern crate multiaddr;
extern crate multihash;
extern crate tokio_core;
extern crate tokio_io;

use std::collections::hash_map::HashMap;
use std::rc::Rc;

use futures::{Future, IntoFuture, Sink, Stream};
use futures::future;
use multiaddr::Multiaddr;
use tokio_core::reactor;
use tokio_core::net::TcpStream;
use tokio_io::{AsyncRead, AsyncWrite};



pub mod mercury_capnp;



// TODO
#[derive(PartialEq, Eq, Clone, Debug)]
pub enum ErrorToBeSpecified { TODO, }



#[derive(PartialEq, Eq, Clone, Debug)]
pub struct ProfileId(pub Vec<u8>); // NOTE multihash::Multihash::encode() output

#[derive(PartialEq, Eq, Clone, Debug)]
pub struct PublicKey(pub Vec<u8>);

#[derive(PartialEq, Eq, Clone, Debug)]
pub struct Signature(pub Vec<u8>);

#[derive(PartialEq, Eq, Clone, Debug)]
pub struct Bip32Path(String);



pub trait Seed
{
    // TODO do we need a password to unlock the private key?
    fn unlock(bip32_path: &Bip32Path) -> Rc<Signer>;
}


/// Something that can sign data, but cannot give out the private key.
/// Usually implemented using a private key internally.
pub trait Signer
{
    fn prof_id(&self) -> &ProfileId; // TODO is this really needed here?
    fn pub_key(&self) -> &PublicKey;
    // NOTE the data to be signed ideally will be the output from Mudlee's multicodec lib
    fn sign(&self, data: &[u8]) -> Signature;
}



#[derive(PartialEq, Eq, Clone, Debug)]
pub struct PersonaFacet
{
    // TODO should we use only a RelationProof here instead of full Relation info?
    /// `homes` contain items with `relation_type` "home", with proofs included.
    /// Current implementation supports only a single home stored in `homes[0]`,
    /// Support for multiple homes will be implemented in a future release.
    pub homes:  Vec<Relation>,
    pub data:   Vec<u8>,
}

#[derive(PartialEq, Eq, Clone, Debug)]
pub struct HomeFacet
{
    /// Addresses of the same home server. A typical scenario of multiple addresses is when there is
    /// one IPv4 address/port, one onion address/port and some IPv6 address/port pairs.
    pub addrs:  Vec<Multiaddr>,
    pub data:   Vec<u8>,
}

// NOTE Given for each SUPPORTED app, not currently available (checked in) app, checkins are managed differently
#[derive(PartialEq, Eq, Clone, Debug)]
pub struct ApplicationFacet
{
    /// unique id of the application - like 'iop-chat'
    pub id:     ApplicationId,
    pub data:   Vec<u8>,
}

#[derive(PartialEq, Eq, Clone, Debug)]
pub struct RawFacet
{
    pub data: Vec<u8>, // TODO or maybe multicodec output?
}

#[derive(PartialEq, Eq, Clone, Debug)]
pub enum ProfileFacet
{
    Home(HomeFacet),
    Persona(PersonaFacet),
    Application(ApplicationFacet),
    Unknown(RawFacet),
}


#[derive(PartialEq, Eq, Clone, Debug)]
pub struct Profile
{
    pub id:         ProfileId,
    pub pub_key:    PublicKey,
    pub facets:     Vec<ProfileFacet>, // TODO consider redesigning facet Rust types/storage
    // TODO consider having a signature of the profile data here
}


impl Profile
{
    pub fn new(id: &ProfileId, pub_key: &PublicKey, facets: &[ProfileFacet]) -> Self
        { Self{ id: id.to_owned(), pub_key: pub_key.to_owned(), facets: facets.to_owned() } }
}


/// Represents a connection to another Profile (Home <-> Persona), (Persona <-> Persona)
pub trait PeerContext
{
    fn my_signer(&self) -> &Signer;
    fn peer_pubkey(&self) -> Option<PublicKey>;
    fn peer(&self) -> Option<Profile>;
}



/// Potentially a whole network of nodes with internal routing and sharding
pub trait ProfileRepo
{
    /// List all profiles that can be load()'ed or resolve()'d.
    fn list(&self, /* TODO what filter criteria should we have here? */ ) ->
        Box< Stream<Item=Profile, Error=ErrorToBeSpecified> >;

    /// Look for specified `id` and return. This might involve searching for the latest version
    /// of the profile in the dht, but if it's the profile's home server, could come from memory, too.
    fn load(&self, id: &ProfileId) ->
        Box< Future<Item=Profile, Error=ErrorToBeSpecified> >;

    /// Same as load(), but also contains hints for resolution, therefore it's more efficient than load(id)
    /// 
    /// The `url` may contain
    /// * ProfileID (mandatory)
    /// * some profile metadata (for user experience enhancement) (big fat warning should be thrown if it does not match the latest info)
    /// * ProfileID of its home server
    /// * last known multiaddress(es) of its home server
    fn resolve(&self, url: &str) ->
        Box< Future<Item=Profile, Error=ErrorToBeSpecified> >;

    // TODO notifications on profile updates should be possible
}



#[derive(PartialEq, Eq, Clone, Debug)]
pub struct OwnProfile
{
    pub profile:    Profile,
    pub priv_data:  Vec<u8>, // TODO maybe multicodec output?
}

impl OwnProfile
{
    pub fn new(profile: &Profile, private_data: &[u8]) -> Self
        { Self{ profile: profile.clone(), priv_data: private_data.to_owned() } }
}



#[derive(PartialEq, Eq, Clone, Debug)]
pub struct RelationHalfProof
{
    pub relation_type:  String,
    pub my_id:          ProfileId,
    pub my_sign:        Signature,
    pub peer_id:        ProfileId,
    // TODO is a nonce needed?
}

impl RelationHalfProof
{
    // TODO add params and properly initialize
    pub fn new() -> Self
        { Self{ relation_type: String::new(), my_id: ProfileId(Vec::new()),
                my_sign: Signature(Vec::new()), peer_id: ProfileId(Vec::new()) } }
}


#[derive(PartialEq, Eq, Clone, Debug)]
pub struct RelationProof
{
    pub relation_type:  String,        // TODO inline halfproof fields with macro, if possible at all
    pub my_id:          ProfileId,
    pub my_sign:        Signature,
    pub peer_id:        ProfileId,
    pub peer_sign:      Signature,
    // TODO is a nonce needed?
}

impl RelationProof
{
    // TODO add params and properly initialize
    pub fn new() -> Self
    {
        Self
        {
            relation_type: String::new(),
            my_id: ProfileId(Vec::new()),
            my_sign: Signature(Vec::new()),
            peer_id: ProfileId(Vec::new()),
            peer_sign: Signature(Vec::new()),
        }
    }

    pub fn from_halfproof(half_proof: RelationHalfProof, peer_sign: Signature) -> Self
    {
        Self
        {
            relation_type: half_proof.relation_type.clone(),
            my_id: half_proof.my_id.clone(),
            my_sign: half_proof.my_sign.clone(),
            peer_id: half_proof.peer_id.clone(),
            peer_sign: peer_sign.clone(),
        }
    }
}


// TODO consider moving this to the client API, might be not needed here at all
#[derive(PartialEq, Eq, Clone, Debug)]
pub struct Relation
{
    pub profile:    Profile,
    pub proof:      RelationProof,
}

impl Relation
{
<<<<<<< HEAD
    pub fn new(profile: &Profile, proof: &RelationProof) -> Self
=======
    fn new(profile: &Profile, proof: &RelationProof) -> Self
>>>>>>> c21342bf
        { Self { profile: profile.clone(), proof: proof.clone() } }
}


/// This invitation allows a persona to register on the specified home.
#[derive(PartialEq, Eq, Clone, Debug)]
pub struct HomeInvitation
{
    pub home_id:    ProfileId,
    pub voucher:    String,
    pub signature:  Signature,
    // TODO is a nonce needed?
}

impl HomeInvitation
{
    pub fn new(home_id: &ProfileId, voucher: &str, signature: &Signature) -> Self
        { Self{ home_id: home_id.to_owned(), voucher: voucher.to_owned(), signature: signature.to_owned() } }
}


#[derive(PartialEq, Eq, Clone, Debug)]
pub struct ApplicationId(pub String);

#[derive(PartialEq, Eq, Clone, Debug)]
pub struct AppMessageFrame(pub Vec<u8>);


pub struct CallMessages
{
    pub incoming: Box< Stream<Item=AppMessageFrame, Error=ErrorToBeSpecified> >,
    pub outgoing: Box< Sink<SinkItem=AppMessageFrame, SinkError=ErrorToBeSpecified> >,
}

pub struct Call
{
    pub caller:         ProfileId,
    pub init_payload:   AppMessageFrame,
    // NOTE A missed call will contain Option::None
    pub messages:       Option<CallMessages>,
}



// Interface to a single home server.
// NOTE authentication is already done when the connection is built,
//      authenticated profile info is available from the connection context
pub trait Home: ProfileRepo
{
    // NOTE because we support multihash, the id cannot be guessed from the public key
    fn claim(&self, profile: ProfileId) ->
        Box< Future<Item=OwnProfile, Error=ErrorToBeSpecified> >;

    // TODO consider how to enforce overwriting the original ownprofile with the modified one
    //      with the pairing proof, especially the error case
    fn register(&self, own_prof: OwnProfile, invite: Option<HomeInvitation>) ->
        Box< Future<Item=OwnProfile, Error=(OwnProfile,ErrorToBeSpecified)> >;

    // NOTE this closes all previous sessions of the same profile
    fn login(&self, profile: ProfileId) ->
        Box< Future<Item=Box<HomeSession>, Error=ErrorToBeSpecified> >;


    // NOTE acceptor must have this server as its home
    // NOTE empty result, acceptor will connect initiator's home and call pair_response to send PairingResponse event
    fn pair_request(&self, half_proof: RelationHalfProof) ->
        Box< Future<Item=(), Error=ErrorToBeSpecified> >;

    fn pair_response(&self, rel: RelationProof) ->
        Box< Future<Item=(), Error=ErrorToBeSpecified> >;

    fn call(&self, rel: RelationProof, app: ApplicationId, init_payload: AppMessageFrame) ->
        Box< Future<Item=CallMessages, Error=ErrorToBeSpecified> >;

// TODO consider how to do this in a later milestone
//    fn presence(&self, rel: Relation, app: ApplicationId) ->
//        Box< Future<Item=Option<AppMessageFrame>, Error=ErrorToBeSpecified> >;
}



pub enum ProfileEvent
{
    Unknown(Vec<u8>), // forward compatibility for protocol extension
    PairingRequest,
    PairingResponse,
// TODO are these events needed? What others?
    HomeBroadcast,
    HomeHostingExpiry,
    ProfileUpdated, // from a different client instance/session
}


pub trait HomeSession
{
    fn update(&self, own_prof: &OwnProfile) ->
        Box< Future<Item=(), Error=ErrorToBeSpecified> >;

    // NOTE newhome is a profile that contains at least one HomeFacet different than this home
    fn unregister(&self, newhome: Option<Profile>) ->
        Box< Future<Item=(), Error=ErrorToBeSpecified> >;


    fn events(&self) -> Box< Stream<Item=ProfileEvent, Error=ErrorToBeSpecified> >;

    // TODO add argument in a later milestone, presence: Option<AppMessageFrame>) ->
    fn checkin_app(&self, app: &ApplicationId) ->
        Box< Stream<Item=Call, Error=ErrorToBeSpecified> >;

    // TODO remove this after testing
    fn ping(&self, txt: &str) ->
        Box< Future<Item=String, Error=ErrorToBeSpecified> >;


// TODO ban features are delayed to a later milestone
//    fn banned_profiles(&self) ->
//        Box< Future<Item=Vec<ProfileId>, Error=ErrorToBeSpecified> >;
//
//    fn ban(&self, profile: &ProfileId) ->
//        Box< Future<Item=(), Error=ErrorToBeSpecified> >;
//
//    fn unban(&self, profile: &ProfileId) ->
//        Box< Future<Item=(), Error=ErrorToBeSpecified> >;
}



#[cfg(test)]
mod tests
{
    use super::*;


    struct TestSetup
    {
        reactor: reactor::Core,
    }

    impl TestSetup
    {
        fn new() -> Self
        {
            Self{ reactor: reactor::Core::new().unwrap() }
        }
    }

    #[test]
    fn test_something()
    {
//        // TODO assert!( result.TODO );
    }
}<|MERGE_RESOLUTION|>--- conflicted
+++ resolved
@@ -244,11 +244,7 @@
 
 impl Relation
 {
-<<<<<<< HEAD
     pub fn new(profile: &Profile, proof: &RelationProof) -> Self
-=======
-    fn new(profile: &Profile, proof: &RelationProof) -> Self
->>>>>>> c21342bf
         { Self { profile: profile.clone(), proof: proof.clone() } }
 }
 
