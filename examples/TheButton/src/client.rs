use super::*;
use mercury_connect::sdk::*;
use mercury_home_protocol::*;
use futures::IntoFuture;
use futures::Stream;
use std::rc::Rc;

pub struct Client {
    appcx : AppContext,
    cfg: ClientConfig,
}

impl Client{
    pub fn new(cfg: ClientConfig, appcx: AppContext) -> Self{
        Self{
            appcx: appcx,
            cfg: cfg,
        }
    }
}

impl IntoFuture for Client {
    type Item = ();
    type Error = std::io::Error;
    type Future = Box<Future<Item=Self::Item, Error=Self::Error>>;

    fn into_future(self) -> Self::Future {
        let callee_profile_id = self.cfg.callee_profile_id.clone();

<<<<<<< HEAD
        let f = (self.appcx.gateway as Rc<ProfileGateway>).initialize(&ApplicationId("buttondapp".into() ), &self.appcx.handle)
        .map_err(|_err| std::io::Error::new(std::io::ErrorKind::Other, "encountered error"))
=======
        let f = (self.appcx.gateway as Rc<ProfileGateway>).initialize(&ApplicationId("buttondapp".into()))
        .map_err(|_err| std::io::Error::new(std::io::ErrorKind::Other, "Could not initialize MercuryConnect"))
>>>>>>> 4b1bb3ab
        .and_then(move |mercury_app|{
            info!("application initialized, calling {:?}", callee_profile_id);
            mercury_app.call(&callee_profile_id, AppMessageFrame(vec![]))
    //            mercury_app.initialize(&ApplicationId("the button".to_string()))
    //                .and_then(move |api: Rc<DAppApi>| {
    //                    info!("application initialized, calling {:?}", callee_profile_id);
    //                    api.call(&callee_profile_id, AppMessageFrame(vec![]))
    //                })
                    .map_err(|err| {
                        error!("call failed: {:?}", err);
                        ()
                    })
                    .and_then(|call: Call| {
                        info!("call accepted, waiting for incoming messages");
                        call.receiver
                            .for_each(|msg: Result<AppMessageFrame, String>| {
                                match msg {
                                    Ok(frame) => {
                                        info!("got message {:?}", frame); 
                                        Ok(())
                                    },
                                    Err(errmsg) => {
                                        warn!("got error {:?}", errmsg); 
                                        Err(())
                                    }
                                }
                            })                        
                    })
                    .map_err(|_err| std::io::Error::new(std::io::ErrorKind::Other, "encountered error"))
        });
        Box::new(f)
    }
}
<|MERGE_RESOLUTION|>--- conflicted
+++ resolved
@@ -27,13 +27,8 @@
     fn into_future(self) -> Self::Future {
         let callee_profile_id = self.cfg.callee_profile_id.clone();
 
-<<<<<<< HEAD
-        let f = (self.appcx.gateway as Rc<ProfileGateway>).initialize(&ApplicationId("buttondapp".into() ), &self.appcx.handle)
-        .map_err(|_err| std::io::Error::new(std::io::ErrorKind::Other, "encountered error"))
-=======
-        let f = (self.appcx.gateway as Rc<ProfileGateway>).initialize(&ApplicationId("buttondapp".into()))
+        let f = (self.appcx.gateway as Rc<ProfileGateway>).initialize(&ApplicationId("buttondapp".into()), &self.appcx.handle)
         .map_err(|_err| std::io::Error::new(std::io::ErrorKind::Other, "Could not initialize MercuryConnect"))
->>>>>>> 4b1bb3ab
         .and_then(move |mercury_app|{
             info!("application initialized, calling {:?}", callee_profile_id);
             mercury_app.call(&callee_profile_id, AppMessageFrame(vec![]))
