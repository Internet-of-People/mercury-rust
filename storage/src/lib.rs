--- conflicted
+++ resolved
@@ -16,10 +16,7 @@
 extern crate tokio_fs;
 extern crate tokio_threadpool;
 
-<<<<<<< HEAD
-=======
-//#[macro_use]
->>>>>>> dd5d791a
+#[macro_use]
 extern crate log;
 
 
