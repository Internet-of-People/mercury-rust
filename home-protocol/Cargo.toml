--- conflicted
+++ resolved
@@ -19,10 +19,4 @@
 multihash = "*"
 signatory = { version="0.5", features=["std"] }
 tokio-core = "0.1"
-<<<<<<< HEAD
-serde = "1"
-serde_json = "1"
-serde_derive = "1"
-=======
-tokio-io = "0.1"
->>>>>>> eb8ea700
+tokio-io = "0.1"