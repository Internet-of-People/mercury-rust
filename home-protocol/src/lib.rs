extern crate capnp;
#[macro_use]
extern crate capnp_rpc;
extern crate futures;
extern crate multiaddr;
extern crate multihash;
extern crate tokio_core;

use std::rc::Rc;

use futures::{Future, sync::mpsc};
use multiaddr::Multiaddr;



pub mod mercury_capnp;



// TODO
#[derive(PartialEq, Eq, Clone, Debug)]
pub enum ErrorToBeSpecified { TODO(String) }



#[derive(PartialEq, Eq, Clone, Debug, Hash)]
pub struct ProfileId(pub Vec<u8>); // NOTE multihash::Multihash::encode() output

#[derive(PartialEq, Eq, Clone, Debug)]
pub struct PublicKey(pub Vec<u8>);

#[derive(PartialEq, Eq, Clone, Debug)]
pub struct Signature(pub Vec<u8>);

#[derive(PartialEq, Eq, Clone, Debug)]
pub struct Bip32Path(String);



pub trait Seed
{
    // TODO do we need a password to unlock the private key?
    fn unlock(bip32_path: &Bip32Path) -> Rc<Signer>;
}


/// Something that can sign data, but cannot give out the private key.
/// Usually implemented using a private key internally, but also enables hardware wallets.
pub trait Signer
{
    fn prof_id(&self) -> &ProfileId; // TODO is this really needed here and not in connection PeerContext?
    fn pub_key(&self) -> &PublicKey;
    // NOTE the data to be signed ideally will be the output from Mudlee's multicodec lib
    fn sign(&self, data: &[u8]) -> Signature;
}

#[derive(PartialEq, Eq, Clone, Debug)]
pub struct PersonaFacet
{
    // TODO should we use only a RelationProof here instead of full Relation info?
    /// `homes` contain items with `relation_type` "home", with proofs included.
    /// Current implementation supports only a single home stored in `homes[0]`,
    /// Support for multiple homes will be implemented in a future release.
    pub homes:  Vec<RelationProof>,
    pub data:   Vec<u8>,
}

#[derive(PartialEq, Eq, Clone, Debug)]
pub struct HomeFacet
{
    /// Addresses of the same home server. A typical scenario of multiple addresses is when there is
    /// one IPv4 address/port, one onion address/port and some IPv6 address/port pairs.
    pub addrs:  Vec<Multiaddr>,
    pub data:   Vec<u8>,
}

// NOTE Given for each SUPPORTED app, not currently available (checked in) app, checkins are managed differently
#[derive(PartialEq, Eq, Clone, Debug)]
pub struct ApplicationFacet
{
    /// unique id of the application - like 'iop-chat'
    pub id:     ApplicationId,
    pub data:   Vec<u8>,
}

#[derive(PartialEq, Eq, Clone, Debug)]
pub struct RawFacet
{
    pub data: Vec<u8>, // TODO or maybe multicodec output?
}

#[derive(PartialEq, Eq, Clone, Debug)]
pub enum ProfileFacet
{
    Home(HomeFacet),
    Persona(PersonaFacet),
    Application(ApplicationFacet),
    Unknown(RawFacet),
}

#[derive(PartialEq, Eq, Clone, Debug)]
pub struct Profile
{
    pub id:         ProfileId,
    pub pub_key:    PublicKey,
    pub facets:     Vec<ProfileFacet>, // TODO consider redesigning facet Rust types/storage
    // TODO consider having a signature of the profile data here
}

impl Profile
{
    pub fn new(id: &ProfileId, pub_key: &PublicKey, facets: &[ProfileFacet]) -> Self
        { Self{ id: id.to_owned(), pub_key: pub_key.to_owned(), facets: facets.to_owned() } }

    pub fn new_home(id: ProfileId, pub_key: PublicKey, address: Multiaddr) -> Self {
        
        let facet = HomeFacet {
            addrs: vec![address],
            data: vec![],
        };

        Self {
            id,
            pub_key,
            facets: vec![ProfileFacet::Home(facet)]
        }
    }
}


/// Represents a connection to another Profile (Home <-> Persona), (Persona <-> Persona)
pub trait PeerContext
{
    fn my_signer(&self) -> &Signer;
    fn peer_pubkey(&self) -> Option<PublicKey>;
    fn peer(&self) -> Option<Profile>;
}



pub type HomeStream<Elem, RemoteErr> = mpsc::Receiver< Result<Elem, RemoteErr> >;
pub type HomeSink<Elem, RemoteErr>   = mpsc::Sender< Result<Elem, RemoteErr> >;

/// Potentially a whole network of nodes with internal routing and sharding
pub trait ProfileRepo
{
    /// List all profiles that can be load()'ed or resolve()'d.
    fn list(&self, /* TODO what filter criteria should we have here? */ ) ->
        HomeStream<Profile,String>;

    /// Look for specified `id` and return. This might involve searching for the latest version
    /// of the profile in the dht, but if it's the profile's home server, could come from memory, too.
    fn load(&self, id: &ProfileId) ->
        Box< Future<Item=Profile, Error=ErrorToBeSpecified> >;

    /// Same as load(), but also contains hints for resolution, therefore it's more efficient than load(id)
    /// 
    /// The `url` may contain
    /// * ProfileID (mandatory)
    /// * some profile metadata (for user experience enhancement) (big fat warning should be thrown if it does not match the latest info)
    /// * ProfileID of its home server
    /// * last known multiaddress(es) of its home server
    fn resolve(&self, url: &str) ->
        Box< Future<Item=Profile, Error=ErrorToBeSpecified> >;

    // TODO notifications on profile updates should be possible
}



#[derive(PartialEq, Eq, Clone, Debug)]
pub struct OwnProfile
{
    pub profile:    Profile,
    pub priv_data:  Vec<u8>, // TODO maybe multicodec output?
}

impl OwnProfile
{
    pub fn new(profile: &Profile, private_data: &[u8]) -> Self
        { Self{ profile: profile.clone(), priv_data: private_data.to_owned() } }
}



#[derive(PartialEq, Eq, Clone, Debug)]
pub struct RelationHalfProof
{
    pub relation_type:  String,
    pub my_id:          ProfileId,
    pub my_sign:        Signature,
    pub peer_id:        ProfileId,
    // TODO is a nonce needed?
}

impl RelationHalfProof
{
    // TODO add params and properly initialize
    pub fn new() -> Self
        { Self{ relation_type: String::new(), my_id: ProfileId(Vec::new()),
                my_sign: Signature(Vec::new()), peer_id: ProfileId(Vec::new()) } }
}


#[derive(PartialEq, Eq, Clone, Debug)]
pub struct RelationProof
{
    pub relation_type:  String,        // TODO inline halfproof fields with macro, if possible at all
    pub my_id:          ProfileId,
    pub my_sign:        Signature,
    pub peer_id:        ProfileId,
    pub peer_sign:      Signature,
    // TODO is a nonce needed?
}

impl RelationProof
{
    // TODO add params and properly initialize
    pub fn new(
        rel_type :      &str,
        my_id:          &ProfileId,
        my_sign:        &Signature,
        peer_id:        &ProfileId,
        peer_sign:      &Signature) -> Self
    {
        Self
        {
            relation_type: rel_type.to_owned(),
            my_id: my_id.to_owned(),
            my_sign: my_sign.to_owned(),
            peer_id: peer_id.to_owned(),
            peer_sign: peer_sign.to_owned(),
        }
    }

    pub fn from_halfproof(half_proof: RelationHalfProof, peer_sign: Signature) -> Self
    {
        Self
        {
            relation_type: half_proof.relation_type.clone(),
            my_id: half_proof.my_id.clone(),
            my_sign: half_proof.my_sign.clone(),
            peer_id: half_proof.peer_id.clone(),
            peer_sign: peer_sign.clone(),
        }
    }
}



/// This invitation allows a persona to register on the specified home.
#[derive(PartialEq, Eq, Clone, Debug)]
pub struct HomeInvitation
{
    pub home_id:    ProfileId,
    pub voucher:    String,
    pub signature:  Signature,
    // TODO is a nonce needed?
}

impl HomeInvitation
{
    pub fn new(home_id: &ProfileId, voucher: &str, signature: &Signature) -> Self
        { Self{ home_id: home_id.to_owned(), voucher: voucher.to_owned(), signature: signature.to_owned() } }
}


#[derive(PartialEq, Eq, Clone, Debug)]
pub struct ApplicationId(pub String);

#[derive(PartialEq, Eq, Clone, Debug)]
pub struct AppMessageFrame(pub Vec<u8>);


pub type AppMsgStream = HomeStream<AppMessageFrame, String>;
pub type AppMsgSink   = HomeSink<AppMessageFrame, String>;

<<<<<<< HEAD

pub struct CallRequest
=======
#[derive(Debug)]
pub struct Call
>>>>>>> 748bc7ce
{
    pub relation:       RelationProof,
    pub init_payload:   AppMessageFrame,
    // NOTE A missed call or p2p connection failure will result Option::None
    pub to_caller:      Option<AppMsgSink>,
}


// Interface to a single home server.
// NOTE authentication is already done when the connection is built,
//      authenticated profile info is available from the connection context
pub trait Home: ProfileRepo
{
    // NOTE because we support multihash, the id cannot be guessed from the public key
    fn claim(&self, profile: ProfileId) ->
        Box< Future<Item=OwnProfile, Error=ErrorToBeSpecified> >;

    // TODO consider how to enforce overwriting the original ownprofile with the modified one
    //      with the pairing proof, especially the error case
    fn register(&mut self, own_prof: OwnProfile, invite: Option<HomeInvitation>) ->
        Box< Future<Item=OwnProfile, Error=(OwnProfile,ErrorToBeSpecified)> >;

    // NOTE this closes all previous sessions of the same profile
    fn login(&self, profile: ProfileId) ->
        Box< Future<Item=Box<HomeSession>, Error=ErrorToBeSpecified> >;


    // NOTE acceptor must have this server as its home
    // NOTE empty result, acceptor will connect initiator's home and call pair_response to send PairingResponse event
    fn pair_request(&mut self, half_proof: RelationHalfProof) ->
        Box< Future<Item=(), Error=ErrorToBeSpecified> >;

    fn pair_response(&mut self, rel: RelationProof) ->
        Box< Future<Item=(), Error=ErrorToBeSpecified> >;

    // NOTE initiating a real P2P connection (vs a single frame push notification),
    //      the caller must fill in some message channel to itself.
    //      A successful call returns a channel to callee.
    fn call(&self, app: ApplicationId, call_req: CallRequest) ->
        Box< Future<Item=Option<AppMsgSink>, Error=ErrorToBeSpecified> >;

// TODO consider how to do this in a later milestone
//    fn presence(&self, rel: Relation, app: ApplicationId) ->
//        Box< Future<Item=Option<AppMessageFrame>, Error=ErrorToBeSpecified> >;
}


#[derive(Clone)]
pub enum ProfileEvent
{
    Unknown(Vec<u8>), // forward compatibility for protocol extension
    PairingRequest(RelationHalfProof),
    PairingResponse(RelationProof),
// TODO are these events needed? What others?
//    HomeBroadcast,
//    HomeHostingExpiry,
//    ProfileUpdated, // from a different client instance/session
}


pub trait IncomingCall
{
    fn request(&self) -> &CallRequest;
    fn answer(self, to_callee: Option<AppMsgSink>);
}

pub trait HomeSession
{
    fn update(&self, own_prof: &OwnProfile) ->
        Box< Future<Item=(), Error=ErrorToBeSpecified> >;

    // NOTE newhome is a profile that contains at least one HomeFacet different than this home
    fn unregister(&self, newhome: Option<Profile>) ->
        Box< Future<Item=(), Error=ErrorToBeSpecified> >;


    fn events(&self) -> HomeStream<ProfileEvent, String>;

    // TODO add argument in a later milestone, presence: Option<AppMessageFrame>) ->
    fn checkin_app(&self, app: &ApplicationId) -> HomeStream<Box<IncomingCall>, String>;

    // TODO remove this after testing
    fn ping(&self, txt: &str) ->
        Box< Future<Item=String, Error=ErrorToBeSpecified> >;


// TODO ban features are delayed to a later milestone
//    fn banned_profiles(&self) ->
//        Box< Future<Item=Vec<ProfileId>, Error=ErrorToBeSpecified> >;
//
//    fn ban(&self, profile: &ProfileId) ->
//        Box< Future<Item=(), Error=ErrorToBeSpecified> >;
//
//    fn unban(&self, profile: &ProfileId) ->
//        Box< Future<Item=(), Error=ErrorToBeSpecified> >;
}



#[cfg(test)]
mod tests
{
    use futures::{Sink, Stream};
    use futures::sync::mpsc;
    use tokio_core::reactor;


    struct TestSetup
    {
        reactor: reactor::Core,
    }

    impl TestSetup
    {
        fn new() -> Self
        {
            Self{ reactor: reactor::Core::new().unwrap() }
        }
    }

    #[test]
    fn test_mpsc_drop_receiver()
    {
        let mut setup = TestSetup::new();
        let (sender, receiver) = mpsc::channel(2);

        // Send and item
        let item = "Hello".to_owned();
        let send_fut = sender.send( item.clone() );
        let sender = setup.reactor.run(send_fut).unwrap();

        // Receive the sent item
        // NOTE take() drops the receiver after the first element
        let recv_fut = receiver.take(1).collect();
        let recv_vec = setup.reactor.run(recv_fut).unwrap();
        assert_eq!( recv_vec.len(), 1 );
        assert_eq!( recv_vec[0], item );

        // Further sends should fail
        let send_fut = sender.send(item);
        let sender = setup.reactor.run(send_fut);
        assert!( sender.is_err() );
    }


    #[test]
    fn test_mpsc_drop_sender()
    {
        let mut setup = TestSetup::new();
        let (sender, receiver) = mpsc::channel(2);

        // Send an item and drop the sender
        let item = "Hello".to_owned();
        let send_fut = sender.send( item.clone() );
        let sender = setup.reactor.run(send_fut).unwrap();
        drop(sender);

        // Consume the stream Collecting all received elements
        let recv_fut = receiver.collect();
        let recv_vec = setup.reactor.run(recv_fut).unwrap();

        // Stream must end after dropped sender
        assert_eq!( recv_vec.len(), 1 );
        assert_eq!( recv_vec[0], item );
    }
}<|MERGE_RESOLUTION|>--- conflicted
+++ resolved
@@ -275,13 +275,9 @@
 pub type AppMsgStream = HomeStream<AppMessageFrame, String>;
 pub type AppMsgSink   = HomeSink<AppMessageFrame, String>;
 
-<<<<<<< HEAD
-
+
+#[derive(Debug)]
 pub struct CallRequest
-=======
-#[derive(Debug)]
-pub struct Call
->>>>>>> 748bc7ce
 {
     pub relation:       RelationProof,
     pub init_payload:   AppMessageFrame,
