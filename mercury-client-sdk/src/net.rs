--- conflicted
+++ resolved
@@ -7,269 +7,11 @@
 use multiaddr::{Multiaddr, AddrComponent};
 use tokio_core::reactor;
 use tokio_core::net::TcpStream;
-<<<<<<< HEAD
-use tokio_io::AsyncRead;
-use capnp_rpc::*;
-
-use mercury_common::mercury_capnp;
-use mercury_common::mercury_capnp::*;
-=======
->>>>>>> c21342bf
 
 use super::*;
 
 
 
-<<<<<<< HEAD
-pub struct HomeClientCapnProto
-{
-    context:Box<PeerContext>,
-    repo:   mercury_capnp::profile_repo::Client<>,
-    home:   mercury_capnp::home::Client<>,
-}
-
-
-impl HomeClientCapnProto
-{
-    pub fn new(tcp_stream: TcpStream, context: Box<PeerContext>,
-               handle: reactor::Handle) -> Self
-    {
-        println!("Initializing Cap'n'Proto");
-        tcp_stream.set_nodelay(true).unwrap();
-        let (reader, writer) = tcp_stream.split();
-
-        // TODO maybe we should set up only single party capnp first
-        let rpc_network = Box::new( capnp_rpc::twoparty::VatNetwork::new( reader, writer,
-            capnp_rpc::rpc_twoparty_capnp::Side::Client, Default::default() ) );
-        let mut rpc_system = capnp_rpc::RpcSystem::new(rpc_network, None);
-
-        let home: mercury_capnp::home::Client =
-            rpc_system.bootstrap(capnp_rpc::rpc_twoparty_capnp::Side::Server);
-        let repo: mercury_capnp::profile_repo::Client =
-            rpc_system.bootstrap(capnp_rpc::rpc_twoparty_capnp::Side::Server);
-
-        handle.spawn( rpc_system.map_err( |e| println!("Capnp RPC failed: {}", e) ) );
-
-        Self{ context: context, home: home, repo: repo } // , rpc_system: rpc_system
-    }
-}
-
-
-
-// TODO is this needed here or elsewhere?
-//impl PeerContext for HomeClientCapnProto
-//{
-//    fn my_signer(&self)     -> &Signer          { self.context.my_signer() }
-//    fn peer_pubkey(&self)   -> Option<PublicKey>{ self.context.peer_pubkey() }
-//    fn peer(&self)          -> Option<Profile>  { self.context.peer() }
-//}
-
-
-
-impl ProfileRepo for HomeClientCapnProto
-{
-    fn list(&self, /* TODO what filter criteria should we have here? */ ) ->
-        Box< Stream<Item=Profile, Error=ErrorToBeSpecified> >
-    {
-        // TODO properly implement this
-        let (_send, recv) = futures::sync::mpsc::channel(0);
-        Box::new( recv.map_err( |_| ErrorToBeSpecified::TODO ) )
-    }
-
-
-    fn load(&self, id: &ProfileId) ->
-        Box< Future<Item=Profile, Error=ErrorToBeSpecified> >
-    {
-        let mut request = self.repo.load_request();
-        request.get().set_profile_id( id.0.as_slice() );
-
-        let resp_fut = request.send().promise
-            .and_then( |resp|
-            {
-                let profile_capnp = pry!( pry!( resp.get() ).get_profile() );
-                let profile = Profile::try_from(profile_capnp);
-                Promise::result(profile)
-            } )
-            .map_err( |e| { println!("checkin() failed {}", e); ErrorToBeSpecified::TODO } );
-
-        Box::new(resp_fut)
-    }
-
-    // NOTE should be more efficient than load(id) because URL is supposed to contain hints for resolution
-    fn resolve(&self, url: &str) ->
-        Box< Future<Item=Profile, Error=ErrorToBeSpecified> >
-    {
-        let mut request = self.repo.resolve_request();
-        request.get().set_profile_url(url);
-
-        let resp_fut = request.send().promise
-            .and_then( |resp|
-            {
-                let profile_capnp = pry!( pry!( resp.get() ).get_profile() );
-                let profile = Profile::try_from(profile_capnp);
-                Promise::result(profile)
-            } )
-            .map_err( |e| { println!("checkin() failed {}", e); ErrorToBeSpecified::TODO } );
-
-        Box::new(resp_fut)
-    }
-}
-
-
-
-impl Home for HomeClientCapnProto
-{
-    fn claim(&self, profile_id: ProfileId) ->
-        Box< Future<Item=OwnProfile, Error=ErrorToBeSpecified> >
-    {
-        let mut request = self.home.claim_request();
-        request.get().set_profile_id( (&profile_id).into() );
-
-        let resp_fut = request.send().promise
-            .and_then( |resp|
-                resp.get()
-                    .and_then( |res| res.get_own_profile() )
-                    .and_then( |own_prof_capnp| OwnProfile::try_from(own_prof_capnp) ) )
-            .map_err( |e| { println!("login() failed {}", e); ErrorToBeSpecified::TODO } );;
-
-        Box::new(resp_fut)
-    }
-
-    fn register(&self, own_profile: OwnProfile, invite: Option<HomeInvitation>) ->
-        Box< Future<Item=OwnProfile, Error=(OwnProfile,ErrorToBeSpecified)> >
-    {
-        let mut request = self.home.register_request();
-        // TODO properly pass home invitation if present
-        request.get().init_own_profile().fill_from(&own_profile);
-
-        let resp_fut = request.send().promise
-            .and_then( |resp|
-                resp.get()
-                    .and_then( |res| res.get_own_profile() )
-                    .and_then( |own_prof_capnp| OwnProfile::try_from(own_prof_capnp) ) )
-            .map_err( move |e| (own_profile, ErrorToBeSpecified::TODO) );;
-
-        Box::new(resp_fut)
-    }
-
-
-    fn login(&self, profile_id: ProfileId) ->
-        Box< Future<Item=Box<HomeSession>, Error=ErrorToBeSpecified> >
-    {
-        let mut request = self.home.login_request();
-        request.get().set_profile_id( (&profile_id).into() );
-
-        let resp_fut = request.send().promise
-            .and_then( |resp|
-            {
-                resp.get()
-                    .and_then( |res| res.get_session() )
-                    .map( |session_client| Box::new( HomeSessionClientCapnProto::new(session_client) ) as Box<HomeSession> )
-            } )
-            .map_err( |e| { println!("login() failed {}", e); ErrorToBeSpecified::TODO } );;
-
-        Box::new(resp_fut)
-    }
-
-
-    // NOTE acceptor must have this server as its home
-    fn pair_request(&self, half_proof: RelationHalfProof) ->
-        Box< Future<Item=(), Error=ErrorToBeSpecified> >
-    {
-        Box::new( futures::future::err(ErrorToBeSpecified::TODO) )
-    }
-
-    // NOTE acceptor must have this server as its home
-    fn pair_response(&self, rel: Relation) ->
-        Box< Future<Item=(), Error=ErrorToBeSpecified> >
-    {
-        Box::new( futures::future::err(ErrorToBeSpecified::TODO) )
-    }
-
-    fn call(&self, rel: Relation, app: ApplicationId, init_payload: AppMessageFrame) ->
-        Box< Future<Item=CallMessages, Error=ErrorToBeSpecified> >
-    {
-        Box::new( futures::future::err(ErrorToBeSpecified::TODO) )
-    }
-}
-
-
-
-pub struct HomeSessionClientCapnProto
-{
-    session: mercury_capnp::home_session::Client<>,
-}
-
-impl HomeSessionClientCapnProto
-{
-    pub fn new(session: mercury_capnp::home_session::Client) -> Self
-        { Self{ session: session } }
-}
-
-impl HomeSession for HomeSessionClientCapnProto
-{
-    // TODO consider if we should notify an open session about an updated profile
-    fn update(&self, own_prof: &OwnProfile) ->
-        Box< Future<Item=(), Error=ErrorToBeSpecified> >
-    {
-        Box::new( futures::future::err(ErrorToBeSpecified::TODO) )
-    }
-
-    // NOTE newhome is a profile that contains at least one HomeFacet different than this home
-    fn unregister(&self, newhome: Option<Profile>) ->
-        Box< Future<Item=(), Error=ErrorToBeSpecified> >
-    {
-        Box::new( futures::future::err(ErrorToBeSpecified::TODO) )
-    }
-
-
-    fn events(&self) -> Rc< Stream<Item=ProfileEvent, Error=ErrorToBeSpecified> >
-    {
-        let (_send, recv) = futures::sync::mpsc::channel(0);
-        Rc::new( recv.map_err( |_| ErrorToBeSpecified::TODO ) )
-    }
-
-    // TODO return not a Stream, but an AppSession struct containing a stream
-    fn checkin_app(&self, app: &ApplicationId) ->
-        Box< Stream<Item=Call, Error=ErrorToBeSpecified> >
-    {
-        let (_send, recv) = futures::sync::mpsc::channel(0);
-        Box::new( recv.map_err( |_| ErrorToBeSpecified::TODO ) )
-    }
-
-    fn ping(&self, txt: &str) ->
-        Box< Future<Item=String, Error=ErrorToBeSpecified> >
-    {
-        println!("checkin() called");
-        let mut request = self.session.ping_request();
-        request.get().set_txt(txt);
-        println!("checkin request created");
-
-        let resp_fut = request.send().promise
-            .and_then( |resp|
-                {
-                    println!("checkin() message sent");
-                    resp.get()
-                        .and_then( |res|
-                            res.get_pong().map( |s| s.to_owned() ) )
-                } )
-            .map_err( |e| { println!("checkin() failed {}", e); ErrorToBeSpecified::TODO } );
-
-        Box::new(resp_fut)
-    }
-}
-
-
-
-pub fn tcp_home(tcp_stream: TcpStream, context: Box<PeerContext>, handle: reactor::Handle) -> Rc<Home>
-{
-    Rc::new( HomeClientCapnProto::new(tcp_stream, context, handle) )
-}
-
-
-
-=======
->>>>>>> c21342bf
 pub struct StunTurnTcpConnector
 {
     // TODO
